--- conflicted
+++ resolved
@@ -170,10 +170,6 @@
         
         self.create_openvino_genai_vlm_endpoint_handler = self.hf_llava.create_openvino_genai_vlm_endpoint_handler
         self.create_openvino_vlm_endpoint_handler = self.hf_llava.create_openvino_vlm_endpoint_handler
-<<<<<<< HEAD
-        self.create_openvino_vlm_endpoint_handler = self.hf_llava.create_openvino_vlm_endpoint_handler
-=======
->>>>>>> 9c07e531
         self.create_openvino_endpoint_handler = self.default.create_openvino_endpoint_handler
         self.create_endpoint_handler = self.default.create_endpoint_handler
         self.get_openvino_model = self.openvino_utils.get_openvino_model
